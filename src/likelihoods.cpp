--- conflicted
+++ resolved
@@ -125,17 +125,10 @@
 	if (delay < 1 || delay > w_dens.ncol()) {
 	  return  R_NegInf;
 	}
-<<<<<<< HEAD
 	if (kappa[j] < 1 || kappa[j] > K) {
 	  return  R_NegInf;
 	}
-
-=======
-	if (kappa[j] < 1 || kappa[j] > w_dens.nrow()) {
-	  return  R_NegInf;
-	}
 	
->>>>>>> 06f3ac24
 	out += w_dens(kappa[j] - 1, delay - 1);
       }
     }
@@ -150,11 +143,7 @@
 	if (delay < 1 || delay > w_dens.ncol()) {
 	  return  R_NegInf;
 	}
-<<<<<<< HEAD
 	if (kappa[j] < 1 || kappa[j] > K) {
-=======
-	if (kappa[j] < 1 || kappa[j] > w_dens.nrow()) {
->>>>>>> 06f3ac24
 	  return  R_NegInf;
 	}
 

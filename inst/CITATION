bibentry(
  bibtype = "Article",
<<<<<<< HEAD
  title   = "Bayesian reconstruction of disease outbreaks by combining epidemiologic and genomic data",
  author  = c(
=======
  title = "Bayesian reconstruction of disease outbreaks by combining epidemiologic and genomic data",
  journal = "PLoS Computational Biology",
  year = "2014",
  author = c(
>>>>>>> b995af8e
    person("Thibaut", "Jombart"),
    person("Anne", "Cori"),
    person("Xavier", "Didelot"),
    person("Simon", "Cauchemez"),
<<<<<<< HEAD
    person("Christl", "Fraser"),
    person("Neil", "Ferguson")
  ),
  journal = "PLoS Computational Biology",
  year    = 2014,
  header  = "To cite outbreaker:",
  textVersion =
    "Jombart T, Cori A, Didelot X, Cauchemez S, Fraser C and Ferguson N (2014).
     Bayesian reconstruction of disease outbreaks by combining epidemiologic and genomic data.
     PLoS Computational Biology."
=======
    person("Christophe", "Fraser"),
    person("Neil", "Ferguson")
  ),
  header = "To cite outbreaker2:",
  volume = "10",
  number = "11",
  pages = "e1003457",
  doi = "10.1371/journal.pcbi.1003457",
  textVersion = "Jombart T, Cori A, Didelot X, Cauchemez S, Fraser C and Ferguson N (2014). Bayesian reconstruction of disease outbreaks by combining epidemiologic and genomic data. PLoS Computational Biology, 10(11), e1003457. doi:10.1371/journal.pcbi.1003457"
>>>>>>> b995af8e
)<|MERGE_RESOLUTION|>--- conflicted
+++ resolved
@@ -1,30 +1,13 @@
 bibentry(
   bibtype = "Article",
-<<<<<<< HEAD
-  title   = "Bayesian reconstruction of disease outbreaks by combining epidemiologic and genomic data",
-  author  = c(
-=======
   title = "Bayesian reconstruction of disease outbreaks by combining epidemiologic and genomic data",
   journal = "PLoS Computational Biology",
   year = "2014",
   author = c(
->>>>>>> b995af8e
     person("Thibaut", "Jombart"),
     person("Anne", "Cori"),
     person("Xavier", "Didelot"),
     person("Simon", "Cauchemez"),
-<<<<<<< HEAD
-    person("Christl", "Fraser"),
-    person("Neil", "Ferguson")
-  ),
-  journal = "PLoS Computational Biology",
-  year    = 2014,
-  header  = "To cite outbreaker:",
-  textVersion =
-    "Jombart T, Cori A, Didelot X, Cauchemez S, Fraser C and Ferguson N (2014).
-     Bayesian reconstruction of disease outbreaks by combining epidemiologic and genomic data.
-     PLoS Computational Biology."
-=======
     person("Christophe", "Fraser"),
     person("Neil", "Ferguson")
   ),
@@ -34,5 +17,4 @@
   pages = "e1003457",
   doi = "10.1371/journal.pcbi.1003457",
   textVersion = "Jombart T, Cori A, Didelot X, Cauchemez S, Fraser C and Ferguson N (2014). Bayesian reconstruction of disease outbreaks by combining epidemiologic and genomic data. PLoS Computational Biology, 10(11), e1003457. doi:10.1371/journal.pcbi.1003457"
->>>>>>> b995af8e
 )
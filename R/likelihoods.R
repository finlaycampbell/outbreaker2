

## In all of these functions:
## --------------------------
##
## we return a function in which 'data' is enclosed this is substantially faster than having to
## pass the extra 'data' argument all the time, which does not change anyway; only things which
## effectively change are the parameters and augmented data, all stored in 'param', and the
## indices of cases for which we compute the likelihood 'i'.

## Arguments are:
##
## 'data' a list of named items containing input data as returned by \code{\link{outbreaker.data}}
## 'param' a list containing parameters as returned by \code{outbreaker.create.mcmc}
## 'i' an optional vector of integers, indicating subset of cases included in the likelihood computation; if NULL (default), all cases are used.




## This likelihood corresponds to the probability of observing infection dates of cases given the
## infection dates of their ancestors.

make.ll.timing.infections <- function(data) {
    if (data$N > 1) {
        function(param, i=NULL) cpp.ll.timing.infections(data, param, i)
    } else {
        function(...) 0
    }
}




## This likelihood corresponds to the probability of reporting dates of cases given their
## infection dates.

make.ll.timing.sampling <- function(data) {
    if (data$N>1) {
        function(param, i=NULL) cpp.ll.timing.sampling(data, param, i)
    } else {
        function(...) 0
    }
}





## This likelihood corresponds to the probability of observing a number of mutations between cases
## and their ancestors. See src/likelihoods.cpp for details of the Rcpp implmentation.

make.ll.genetic <- function(data) {
    if (nrow(data$D) > 1) {
        function(param, i=NULL) cpp.ll.genetic(data, param, i)
    } else {
        function(...) 0
    }
}





## This likelihood corresponds to the probability of a given number of unreported cases on an ancestry.

make.ll.reporting <- function(data) {
    if (data$N > 1) {
        function(param, i=NULL) cpp.ll.reporting(data, param, i)
    } else {
        function(...) 0
    }
}





## This likelihood corresponds to the sums of the separate timing likelihoods, which include:

##   - p(infection dates): see function cpp_ll_timing_infections
##   - p(collection dates): see function cpp_ll_timing_sampling

make.ll.timing <- function(data) {
    if (data$N > 1) {
        function(param, i=NULL) cpp.ll.timing(data, param, i)
    } else {
        function(...) 0
    }
}





##  This likelihood corresponds to the sums of the separate likelihoods, which include:

##   - p(infection dates): see function cpp_ll_timing_infections
##   - p(collection dates): see function cpp_ll_timing_sampling
##   - p(genetic diversity): see function cpp_ll_genetic
##   - p(missing cases): see function cpp_ll_reporting

make.ll.all <- function(data) {
    if (data$N > 1) {
        function(param, i=NULL) cpp.ll.all(data, param, i)
    } else {
        function(...) 0
    }
}

<<<<<<< HEAD




## This likelihood corresponds to the probability of observing contact between two individuals 
## for a given ancestry

make.ll.contact <- function(data) {
  
  ## i will be the index of cases to be used, but it is useful to define it by default as all cases
  cases <- seq_len(data$N)
  
  if (nrow(data$contact)>0){
    function(param, i=cases) {
      
      ## discard cases with no ancestors as these cannot be informed by contact tracing data
      i <- i[!is.na(param$current.alpha[i])]
      
      #Look up if contact is observed from the contact data matrix (data$contact)
      cij <- data$contact[cbind(i, param$current.alpha[i], deparse.level=0)]
      
      sum(log(param$current.eps^cij + param$current.eps*(cij-1)))
      
    }
  } else {
    function(...) 0
  }
}
=======
>>>>>>> e2380835
<|MERGE_RESOLUTION|>--- conflicted
+++ resolved
@@ -107,34 +107,32 @@
     }
 }
 
-<<<<<<< HEAD
 
 
 
 
-## This likelihood corresponds to the probability of observing contact between two individuals 
+## This likelihood corresponds to the probability of observing contact between two individuals
 ## for a given ancestry
 
 make.ll.contact <- function(data) {
-  
-  ## i will be the index of cases to be used, but it is useful to define it by default as all cases
-  cases <- seq_len(data$N)
-  
-  if (nrow(data$contact)>0){
-    function(param, i=cases) {
-      
-      ## discard cases with no ancestors as these cannot be informed by contact tracing data
-      i <- i[!is.na(param$current.alpha[i])]
-      
-      #Look up if contact is observed from the contact data matrix (data$contact)
-      cij <- data$contact[cbind(i, param$current.alpha[i], deparse.level=0)]
-      
-      sum(log(param$current.eps^cij + param$current.eps*(cij-1)))
-      
+
+    ## i will be the index of cases to be used, but it is useful to define it by default as all
+    ## cases
+    cases <- seq_len(data$N)
+
+    if (nrow(data$contact)>0){
+        function(param, i=cases) {
+
+            ## discard cases with no ancestors as these cannot be informed by contact tracing data
+            i <- i[!is.na(param$current.alpha[i])]
+
+            ## Look up if contact is observed from the contact data matrix (data$contact)
+            cij <- data$contact[cbind(i, param$current.alpha[i], deparse.level=0)]
+
+            sum(log(param$current.eps^cij + param$current.eps*(cij-1)))
+
+        }
+    } else {
+        function(...) 0
     }
-  } else {
-    function(...) 0
-  }
-}
-=======
->>>>>>> e2380835
+}